--- conflicted
+++ resolved
@@ -5030,10 +5030,10 @@
     return FALSE;
 
   if (metakey != NULL &&
-      !flatpak_run_add_extension_args (argv_array, fd_array, &envp, metakey, app_ref, cancellable, error))
+      !flatpak_run_add_extension_args (argv_array, fd_array, &envp, metakey, app_ref, NULL, cancellable, error))
     return FALSE;
 
-  if (!flatpak_run_add_extension_args (argv_array, fd_array, &envp, runtime_metakey, runtime_ref, cancellable, error))
+  if (!flatpak_run_add_extension_args (argv_array, fd_array, &envp, runtime_metakey, runtime_ref, NULL, cancellable, error))
     return FALSE;
 
   app_context = flatpak_context_new ();
@@ -5244,17 +5244,10 @@
     return FALSE;
 
   if (metakey != NULL &&
-      !flatpak_run_add_extension_args (argv_array, &envp, metakey, app_ref, &app_extensions, cancellable, error))
+      !flatpak_run_add_extension_args (argv_array, fd_array, &envp, metakey, app_ref, &app_extensions, cancellable, error))
     return FALSE;
 
-<<<<<<< HEAD
-  if (metakey != NULL &&
-      !flatpak_run_add_extension_args (argv_array, fd_array, &envp, metakey, app_ref, cancellable, error))
-    return FALSE;
-
-  if (!flatpak_run_add_extension_args (argv_array, fd_array, &envp, runtime_metakey, runtime_ref, cancellable, error))
-=======
-  if (!flatpak_run_add_extension_args (argv_array, &envp, runtime_metakey, runtime_ref, &runtime_extensions, cancellable, error))
+  if (!flatpak_run_add_extension_args (argv_array, fd_array, &envp, runtime_metakey, runtime_ref, &runtime_extensions, cancellable, error))
     return FALSE;
 
   if (!flatpak_run_add_app_info_args (argv_array, fd_array,
@@ -5262,7 +5255,6 @@
                                       runtime_files, runtime_deploy_data, runtime_extensions,
                                       app_ref_parts[1], app_ref_parts[3],
                                       runtime_ref, app_context, &app_info_path, error))
->>>>>>> 73f44dd6
     return FALSE;
 
   add_document_portal_args (argv_array, app_ref_parts[1], &doc_mount_path);
