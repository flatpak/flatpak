--- conflicted
+++ resolved
@@ -373,7 +373,7 @@
   envp = flatpak_run_apply_env_vars (envp, app_context);
 
   if (!custom_usr && !(is_extension && !is_app_extension) &&
-      !flatpak_run_add_extension_args (argv_array, &envp, runtime_metakey, runtime_ref, &runtime_extensions, cancellable, error))
+      !flatpak_run_add_extension_args (argv_array, NULL, &envp, runtime_metakey, runtime_ref, &runtime_extensions, cancellable, error))
     return FALSE;
 
   if (!flatpak_run_add_app_info_args (argv_array,
@@ -387,16 +387,6 @@
                                       error))
     return FALSE;
 
-<<<<<<< HEAD
-  envp = flatpak_run_get_minimal_env (TRUE);
-  envp = flatpak_run_apply_env_vars (envp, app_context);
-
-  if (!custom_usr && !(is_extension && !is_app_extension) &&
-      !flatpak_run_add_extension_args (argv_array, NULL, &envp, runtime_metakey, runtime_ref, cancellable, error))
-    return FALSE;
-
-=======
->>>>>>> 73f44dd6
   if (!flatpak_run_add_environment_args (argv_array, NULL, &envp, app_info_path, run_flags, id,
                                          app_context, app_id_dir, NULL, cancellable, error))
     return FALSE;
