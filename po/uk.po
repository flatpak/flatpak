--- conflicted
+++ resolved
@@ -7,11 +7,7 @@
 msgstr ""
 "Project-Id-Version: flatpak master\n"
 "Report-Msgid-Bugs-To: https://github.com/flatpak/flatpak/issues\n"
-<<<<<<< HEAD
-"POT-Creation-Date: 2019-08-15 03:24+0000\n"
-=======
 "POT-Creation-Date: 2019-10-02 17:05+0200\n"
->>>>>>> 1f35dda1
 "PO-Revision-Date: 2019-08-15 11:32+0300\n"
 "Last-Translator: Yuri Chornoivan <yurchor@ukr.net>\n"
 "Language-Team: Ukrainian <kde-i18n-uk@kde.org>\n"
@@ -138,11 +134,7 @@
 
 #: app/flatpak-builtins-build-bundle.c:633
 #: app/flatpak-builtins-build-export.c:800
-<<<<<<< HEAD
-#: app/flatpak-builtins-build-import-bundle.c:182
-=======
 #: app/flatpak-builtins-build-import-bundle.c:196
->>>>>>> 1f35dda1
 #: app/flatpak-builtins-build-init.c:212 app/flatpak-builtins-build-sign.c:75
 #: app/flatpak-builtins-document-export.c:102
 #: app/flatpak-builtins-document-info.c:75
@@ -173,35 +165,21 @@
 msgid "'%s' is not a valid repository: "
 msgstr "«%s» не є коректним сховищем:"
 
-<<<<<<< HEAD
-#: app/flatpak-builtins-build-bundle.c:589 app/flatpak-builtins-build-sign.c:87
-#: common/flatpak-dir.c:11070 common/flatpak-utils.c:1560
-=======
 #: app/flatpak-builtins-build-bundle.c:663 app/flatpak-builtins-build-sign.c:87
 #: common/flatpak-dir.c:11142 common/flatpak-utils.c:1529
->>>>>>> 1f35dda1
 #, c-format
 msgid "'%s' is not a valid name: %s"
 msgstr "«%s» не є коректною назвою: %s"
 
 #: app/flatpak-builtins-build-bundle.c:666
 #: app/flatpak-builtins-build-export.c:821 app/flatpak-builtins-build-sign.c:90
-<<<<<<< HEAD
-#: common/flatpak-dir.c:11076 common/flatpak-utils.c:1566
-=======
 #: common/flatpak-dir.c:11148 common/flatpak-utils.c:1535
->>>>>>> 1f35dda1
 #, c-format
 msgid "'%s' is not a valid branch name: %s"
 msgstr "«%s» не є коректною назвою гілки: %s"
 
-<<<<<<< HEAD
-#: app/flatpak-builtins-build-bundle.c:603
-#: app/flatpak-builtins-build-import-bundle.c:195
-=======
 #: app/flatpak-builtins-build-bundle.c:680
 #: app/flatpak-builtins-build-import-bundle.c:209
->>>>>>> 1f35dda1
 #: app/flatpak-builtins-build-init.c:275
 #, c-format
 msgid "'%s' is not a valid filename"
@@ -285,11 +263,7 @@
 msgid "Missing '=' in bind mount option '%s'"
 msgstr "Пропущено «=» у параметрі монтування прив’язки «%s»"
 
-<<<<<<< HEAD
-#: app/flatpak-builtins-build.c:591 common/flatpak-run.c:3594
-=======
 #: app/flatpak-builtins-build.c:591 common/flatpak-run.c:3599
->>>>>>> 1f35dda1
 msgid "Unable to start app"
 msgstr "Не вдалося запустити програму"
 
@@ -2333,15 +2307,9 @@
 msgid "REMOTE and REF must be specified"
 msgstr "Має бути вказано СХОВИЩЕ і НАЗВУ"
 
-<<<<<<< HEAD
-#: app/flatpak-builtins-remote-info.c:159 common/flatpak-dir.c:3566
-#: common/flatpak-dir.c:5004 common/flatpak-dir.c:5075
-#: common/flatpak-dir.c:5320 common/flatpak-dir.c:13381
-=======
 #: app/flatpak-builtins-remote-info.c:159 common/flatpak-dir.c:3606
 #: common/flatpak-dir.c:5044 common/flatpak-dir.c:5116
 #: common/flatpak-dir.c:5367 common/flatpak-dir.c:13519
->>>>>>> 1f35dda1
 #, c-format
 msgid "Couldn't find latest checksum for ref %s in remote %s"
 msgstr ""
@@ -2869,11 +2837,7 @@
 msgid "Nothing unused to uninstall\n"
 msgstr "Не знайдено невикористаного для вилучення\n"
 
-<<<<<<< HEAD
-#: app/flatpak-builtins-uninstall.c:311 common/flatpak-dir.c:11626
-=======
 #: app/flatpak-builtins-uninstall.c:311 common/flatpak-dir.c:11698
->>>>>>> 1f35dda1
 #, c-format
 msgid "%s/%s/%s not installed"
 msgstr "%s/%s/%s не встановлено"
@@ -3155,28 +3119,17 @@
 msgstr "Інформація: %s було пропущено"
 
 #: app/flatpak-cli-transaction.c:468 app/flatpak-quiet-transaction.c:136
-<<<<<<< HEAD
-#: common/flatpak-dir.c:9097
-=======
 #: common/flatpak-dir.c:9166
->>>>>>> 1f35dda1
 #, c-format
 msgid "%s already installed"
 msgstr "%s вже встановлено"
 
 #: app/flatpak-cli-transaction.c:470 app/flatpak-cli-transaction.c:472
 #: app/flatpak-quiet-transaction.c:138 app/flatpak-quiet-transaction.c:140
-<<<<<<< HEAD
-#: common/flatpak-dir.c:2097 common/flatpak-dir.c:2607
-#: common/flatpak-dir.c:2632 common/flatpak-dir.c:13874
-#: common/flatpak-transaction.c:1770 common/flatpak-transaction.c:1797
-#: common/flatpak-utils.c:1753 common/flatpak-utils.c:1846
-=======
 #: common/flatpak-dir.c:2101 common/flatpak-dir.c:2624
 #: common/flatpak-dir.c:14145 common/flatpak-transaction.c:1773
 #: common/flatpak-transaction.c:1800 common/flatpak-utils.c:1722
 #: common/flatpak-utils.c:1815
->>>>>>> 1f35dda1
 #, c-format
 msgid "%s not installed"
 msgstr "%s не встановлено"
@@ -3557,11 +3510,7 @@
 msgid "Builtin Commands:"
 msgstr "Вбудовані команди:"
 
-<<<<<<< HEAD
-#: app/flatpak-main.c:284
-=======
 #: app/flatpak-main.c:285
->>>>>>> 1f35dda1
 #, c-format
 msgid ""
 "Note that the directories %s are not in the search path set by the "
@@ -3572,11 +3521,7 @@
 "за допомогою змінної середовища XDG_DATA_DIRS, отже, програми, встановлені "
 "Flatpak можуть не з'явитися на вашій стільниці, аж до перезапуску сеансу."
 
-<<<<<<< HEAD
-#: app/flatpak-main.c:298
-=======
 #: app/flatpak-main.c:299
->>>>>>> 1f35dda1
 #, c-format
 msgid ""
 "Note that the directory %s is not in the search path set by the "
@@ -3587,58 +3532,33 @@
 "допомогою змінної середовища XDG_DATA_DIRS, отже, програми, встановлені "
 "Flatpak можуть не з'явитися на вашій стільниці, аж до перезапуску сеансу."
 
-<<<<<<< HEAD
-#: app/flatpak-main.c:427
-=======
 #: app/flatpak-main.c:428
->>>>>>> 1f35dda1
 msgid ""
 "Multiple installations specified for a command that works on one installation"
 msgstr ""
 "Вказано декілька встановлень для для команди, яка працює для одного "
 "встановлення"
 
-<<<<<<< HEAD
-#: app/flatpak-main.c:476 app/flatpak-main.c:637
-=======
 #: app/flatpak-main.c:477 app/flatpak-main.c:659
->>>>>>> 1f35dda1
 #, c-format
 msgid "See '%s --help'"
 msgstr "Див. «%s --help»"
 
-<<<<<<< HEAD
-#: app/flatpak-main.c:645
-#, c-format
-msgid "'%s' is not a flatpak command. Did you mean '%s'?"
-msgstr "«%s» не є командою flatpak. Можливо, ви мали на увазі «%s»?"
-
-#: app/flatpak-main.c:648
-=======
 #: app/flatpak-main.c:668
 #, fuzzy, c-format
 msgid "'%s' is not a flatpak command. Did you mean '%s%s'?"
 msgstr "«%s» не є командою flatpak. Можливо, ви мали на увазі «%s»?"
 
 #: app/flatpak-main.c:671
->>>>>>> 1f35dda1
 #, c-format
 msgid "'%s' is not a flatpak command"
 msgstr "«%s» не є командою flatpak"
 
-<<<<<<< HEAD
-#: app/flatpak-main.c:710
-msgid "No command specified"
-msgstr "Команду не вказано"
-
-#: app/flatpak-main.c:854
-=======
 #: app/flatpak-main.c:733
 msgid "No command specified"
 msgstr "Команду не вказано"
 
 #: app/flatpak-main.c:877
->>>>>>> 1f35dda1
 msgid "error:"
 msgstr "помилка:"
 
@@ -3916,11 +3836,7 @@
 msgid "%s (commit %s) not installed"
 msgstr "%s (внесок %s) не встановлено"
 
-<<<<<<< HEAD
-#: common/flatpak-dir.c:2823
-=======
 #: common/flatpak-dir.c:2843
->>>>>>> 1f35dda1
 #, c-format
 msgid "Error parsing system flatpakrepo file for %s: %s"
 msgstr ""
@@ -3940,11 +3856,7 @@
 msgid "No appstream commit to deploy"
 msgstr "Немає внеску appstream для розгортання"
 
-<<<<<<< HEAD
-#: common/flatpak-dir.c:3319 common/flatpak-dir.c:7606
-=======
 #: common/flatpak-dir.c:3359 common/flatpak-dir.c:7665
->>>>>>> 1f35dda1
 msgid "Can't create deploy directory"
 msgstr "Не вдалося створити каталог розгортання"
 
@@ -3953,24 +3865,14 @@
 msgid "No such ref (%s, %s) in remote %s or elsewhere"
 msgstr "Немає такого посилання (%s, %s) у віддаленому сховищі %s або деінде"
 
-<<<<<<< HEAD
-#: common/flatpak-dir.c:3762 common/flatpak-installation.c:1143
-=======
 #: common/flatpak-dir.c:3802
->>>>>>> 1f35dda1
 #, c-format
 msgid "No remotes found which provide these refs: [%s]"
 msgstr "Не знайдено віддаленого сховища, яке надає ці посилання: [%s]"
 
-<<<<<<< HEAD
-#: common/flatpak-dir.c:4211 common/flatpak-dir.c:5551
-#: common/flatpak-dir.c:8542 common/flatpak-dir.c:9243
-#: common/flatpak-dir.c:12968 common/flatpak-dir.c:13037
-=======
 #: common/flatpak-dir.c:4251 common/flatpak-dir.c:5598
 #: common/flatpak-dir.c:8601 common/flatpak-dir.c:9312
 #: common/flatpak-dir.c:13106 common/flatpak-dir.c:13175
->>>>>>> 1f35dda1
 msgid "Can't pull from untrusted non-gpg verified remote"
 msgstr ""
 "Отримання даних з віддаленого сховища без довіри і перевірки gpg неможливе"
@@ -4030,13 +3932,8 @@
 msgid "Remote OCI index has no registry uri"
 msgstr "У покажчику віддаленого OCI немає адреси реєстру"
 
-<<<<<<< HEAD
-#: common/flatpak-dir.c:5010 common/flatpak-dir.c:7597
-#: common/flatpak-dir.c:9117
-=======
 #: common/flatpak-dir.c:5050 common/flatpak-dir.c:7656
 #: common/flatpak-dir.c:9186
->>>>>>> 1f35dda1
 #, c-format
 msgid "%s commit %s already installed"
 msgstr "%s, внесок %s вже встановлено"
@@ -4082,11 +3979,7 @@
 "Метадані внеску мали містити дані щодо прив'язки до сховища, але їх не "
 "знайдено"
 
-<<<<<<< HEAD
-#: common/flatpak-dir.c:5651 common/flatpak-dir.c:13413
-=======
 #: common/flatpak-dir.c:5698 common/flatpak-dir.c:13551
->>>>>>> 1f35dda1
 #, c-format
 msgid "Commit has no requested ref ‘%s’ in ref binding metadata"
 msgstr ""
@@ -4161,79 +4054,40 @@
 msgid "Extra data %s missing in detached metadata"
 msgstr "У від’єднаних метаданих немає додаткових даних %s"
 
-<<<<<<< HEAD
-#: common/flatpak-dir.c:7472
-=======
 #: common/flatpak-dir.c:7531
->>>>>>> 1f35dda1
 #, c-format
 msgid "apply_extra script failed, exit status %d"
 msgstr "Помилка скрипту apply_extra, стан виходу %d"
 
-<<<<<<< HEAD
-#: common/flatpak-dir.c:7570
-=======
 #: common/flatpak-dir.c:7629
->>>>>>> 1f35dda1
 #, c-format
 msgid "While trying to resolve ref %s: "
 msgstr "Під час спроби визначити посилання %s: "
 
-<<<<<<< HEAD
-#: common/flatpak-dir.c:7585
-=======
 #: common/flatpak-dir.c:7644
->>>>>>> 1f35dda1
 #, c-format
 msgid "%s is not available"
 msgstr "%s недоступний"
 
-<<<<<<< HEAD
-#: common/flatpak-dir.c:7614
-=======
 #: common/flatpak-dir.c:7673
->>>>>>> 1f35dda1
 #, c-format
 msgid "Failed to read commit %s: "
 msgstr "Не вдалося прочитати внесок %s: "
 
-<<<<<<< HEAD
-#: common/flatpak-dir.c:7634
-=======
 #: common/flatpak-dir.c:7693
->>>>>>> 1f35dda1
 #, c-format
 msgid "While trying to checkout %s into %s: "
 msgstr "Під час спроби вивантаження %s до %s: "
 
-<<<<<<< HEAD
-#: common/flatpak-dir.c:7659
-msgid "While trying to checkout metadata subpath: "
-msgstr "Під час спроби вивантаження підшляху метаданих: "
-
-#: common/flatpak-dir.c:7690
-=======
 #: common/flatpak-dir.c:7718
 msgid "While trying to checkout metadata subpath: "
 msgstr "Під час спроби вивантаження підшляху метаданих: "
 
 #: common/flatpak-dir.c:7749
->>>>>>> 1f35dda1
 #, c-format
 msgid "While trying to checkout subpath ‘%s’: "
 msgstr "Під час спроби отримати підлеглий шлях «%s»: "
 
-<<<<<<< HEAD
-#: common/flatpak-dir.c:7700
-msgid "While trying to remove existing extra dir: "
-msgstr "Під час спроби вилучення наявного додаткового каталогу: "
-
-#: common/flatpak-dir.c:7711
-msgid "While trying to apply extra data: "
-msgstr "Під час спроби застосування додаткових даних: "
-
-#: common/flatpak-dir.c:7738
-=======
 #: common/flatpak-dir.c:7759
 msgid "While trying to remove existing extra dir: "
 msgstr "Під час спроби вилучення наявного додаткового каталогу: "
@@ -4243,102 +4097,54 @@
 msgstr "Під час спроби застосування додаткових даних: "
 
 #: common/flatpak-dir.c:7797
->>>>>>> 1f35dda1
 #, c-format
 msgid "Invalid deployed ref %s: "
 msgstr "Некоректне посилання на розгортання %s: "
 
-<<<<<<< HEAD
-#: common/flatpak-dir.c:7745
-=======
 #: common/flatpak-dir.c:7804
->>>>>>> 1f35dda1
 #, c-format
 msgid "Invalid commit ref %s: "
 msgstr "Некоректне посилання на внесок %s: "
 
-<<<<<<< HEAD
-#: common/flatpak-dir.c:7753
-=======
 #: common/flatpak-dir.c:7812
->>>>>>> 1f35dda1
 #, c-format
 msgid "Deployed ref %s kind does not match commit (%s)"
 msgstr "Тип розміщеного посилання %s не відповідає внеску (%s)"
 
-<<<<<<< HEAD
-#: common/flatpak-dir.c:7761
-=======
 #: common/flatpak-dir.c:7820
->>>>>>> 1f35dda1
 #, c-format
 msgid "Deployed ref %s name does not match commit (%s)"
 msgstr "Назва розміщеного посилання %s не відповідає внеску (%s)"
 
-<<<<<<< HEAD
-#: common/flatpak-dir.c:7769
-=======
 #: common/flatpak-dir.c:7828
->>>>>>> 1f35dda1
 #, c-format
 msgid "Deployed ref %s arch does not match commit (%s)"
 msgstr "Архітектура розміщеного посилання %s не відповідає внеску (%s)"
 
-<<<<<<< HEAD
-#: common/flatpak-dir.c:7775
-=======
 #: common/flatpak-dir.c:7834
->>>>>>> 1f35dda1
 #, c-format
 msgid "Deployed ref %s branch does not match commit (%s)"
 msgstr "Гілка розміщеного посилання %s не відповідає внеску (%s)"
 
-<<<<<<< HEAD
-#: common/flatpak-dir.c:7781
-=======
 #: common/flatpak-dir.c:7840
->>>>>>> 1f35dda1
 #, c-format
 msgid "Deployed ref %s does not match commit (%s)"
 msgstr "Розміщене джерело %s не відповідає внеску (%s)"
 
-<<<<<<< HEAD
-#: common/flatpak-dir.c:7810
-msgid "Deployed metadata does not match commit"
-msgstr "Розміщені метадані не відповідають внеску"
-
-#: common/flatpak-dir.c:8027 common/flatpak-installation.c:1961
-=======
 #: common/flatpak-dir.c:7869
 msgid "Deployed metadata does not match commit"
 msgstr "Розміщені метадані не відповідають внеску"
 
 #: common/flatpak-dir.c:8086 common/flatpak-installation.c:2000
->>>>>>> 1f35dda1
 #, c-format
 msgid "%s branch %s already installed"
 msgstr "Гілку %s %s вже встановлено"
 
-<<<<<<< HEAD
-#: common/flatpak-dir.c:8924
-=======
 #: common/flatpak-dir.c:8983
->>>>>>> 1f35dda1
 #, c-format
 msgid "This version of %s is already installed"
 msgstr "Цю версію %s вже встановлено"
 
-<<<<<<< HEAD
-#: common/flatpak-dir.c:8931
-msgid "Can't change remote during bundle install"
-msgstr "Не можна змінювати сховище під час встановлення пакунка"
-
-#: common/flatpak-dir.c:9189
-msgid "Can't update to a specific commit without root permissions"
-msgstr "Не вдалося оновитися до вказаного внеску без прав доступу root"
-
-#: common/flatpak-dir.c:9475
-=======
 #: common/flatpak-dir.c:8990
 msgid "Can't change remote during bundle install"
 msgstr "Не можна змінювати сховище під час встановлення пакунка"
@@ -4348,87 +4154,50 @@
 msgstr "Не вдалося оновитися до вказаного внеску без прав доступу root"
 
 #: common/flatpak-dir.c:9546
->>>>>>> 1f35dda1
 #, c-format
 msgid "Can't remove %s, it is needed for: %s"
 msgstr "Не вдалося вилучити %s: цей запис потрібен для %s"
 
-<<<<<<< HEAD
-#: common/flatpak-dir.c:9523 common/flatpak-installation.c:2120
-=======
 #: common/flatpak-dir.c:9594 common/flatpak-installation.c:2159
->>>>>>> 1f35dda1
 #, c-format
 msgid "%s branch %s is not installed"
 msgstr "%s, гілка %s не встановлено"
 
-<<<<<<< HEAD
-#: common/flatpak-dir.c:9766
-=======
 #: common/flatpak-dir.c:9837
->>>>>>> 1f35dda1
 #, c-format
 msgid "%s commit %s not installed"
 msgstr "%s, внесок %s не встановлено"
 
-<<<<<<< HEAD
-#: common/flatpak-dir.c:10101
-=======
 #: common/flatpak-dir.c:10172
->>>>>>> 1f35dda1
 #, c-format
 msgid "Pruning repo failed: %s"
 msgstr "Не вдалося спорожнити сховище: %s"
 
-<<<<<<< HEAD
-#: common/flatpak-dir.c:10270 common/flatpak-dir.c:10276
-=======
 #: common/flatpak-dir.c:10341 common/flatpak-dir.c:10347
->>>>>>> 1f35dda1
 #, c-format
 msgid "Failed to load filter '%s'"
 msgstr "Не вдалося завантажити фільтр «%s»"
 
-<<<<<<< HEAD
-#: common/flatpak-dir.c:10282
-=======
 #: common/flatpak-dir.c:10353
->>>>>>> 1f35dda1
 #, c-format
 msgid "Failed to parse filter '%s'"
 msgstr "Не вдалося обробити фільтр «%s»"
 
-<<<<<<< HEAD
-#: common/flatpak-dir.c:10558
-msgid "Failed to write summary cache: "
-msgstr "Не вдалося записати кеш резюме: "
-
-#: common/flatpak-dir.c:10577
-=======
 #: common/flatpak-dir.c:10629
 msgid "Failed to write summary cache: "
 msgstr "Не вдалося записати кеш резюме: "
 
 #: common/flatpak-dir.c:10648
->>>>>>> 1f35dda1
 #, c-format
 msgid "No oci summary cached for remote '%s'"
 msgstr "У кеші немає резюме oci для віддаленого сховища «%s»"
 
-<<<<<<< HEAD
-#: common/flatpak-dir.c:10652
-=======
 #: common/flatpak-dir.c:10723
->>>>>>> 1f35dda1
 #, c-format
 msgid "No summary cached for remote '%s'"
 msgstr "У кеші немає резюме для віддаленого сховища «%s»"
 
-<<<<<<< HEAD
-#: common/flatpak-dir.c:10670
-=======
 #: common/flatpak-dir.c:10741
->>>>>>> 1f35dda1
 #, c-format
 msgid ""
 "Remote listing for %s not available; server has no summary file. Check the "
@@ -4437,118 +4206,63 @@
 "Список віддалених сховищ для %s є недоступним. На сервері немає файла "
 "резюме. Перевірте, чи правильно вказано адресу, яку передано remote-add."
 
-<<<<<<< HEAD
-#: common/flatpak-dir.c:10822
-=======
 #: common/flatpak-dir.c:10893
->>>>>>> 1f35dda1
 #, c-format
 msgid "No repo metadata cached for remote '%s'"
 msgstr "У кеші немає метаданих сховища для віддаленого сховища «%s»"
 
-<<<<<<< HEAD
-#: common/flatpak-dir.c:10985
-=======
 #: common/flatpak-dir.c:11057
->>>>>>> 1f35dda1
 #, c-format
 msgid "No summary or Flatpak cache available for remote %s"
 msgstr "Немає резюме або кешу Flatpak для сховища %s"
 
-<<<<<<< HEAD
-#: common/flatpak-dir.c:11218
-=======
 #: common/flatpak-dir.c:11290
->>>>>>> 1f35dda1
 #, c-format
 msgid "Multiple branches available for %s, you must specify one of: "
 msgstr ""
 "Доступними є декілька гілок %s, вам слід вказати одне з таких значень: "
 
-<<<<<<< HEAD
-#: common/flatpak-dir.c:11239
-=======
 #: common/flatpak-dir.c:11311
->>>>>>> 1f35dda1
 #, c-format
 msgid "Nothing matches %s"
 msgstr "Немає відповідників %s"
 
-<<<<<<< HEAD
-#: common/flatpak-dir.c:11345
-=======
 #: common/flatpak-dir.c:11417
->>>>>>> 1f35dda1
 #, c-format
 msgid "Can't find ref %s%s%s%s%s"
 msgstr "Не вдалося знайти посилання %s%s%s%s%s"
 
-<<<<<<< HEAD
-#: common/flatpak-dir.c:11389
-=======
 #: common/flatpak-dir.c:11461
->>>>>>> 1f35dda1
 #, c-format
 msgid "Error searching remote %s: %s"
 msgstr "Помилка під час пошуку у віддаленому сховищі %s: %s"
 
-<<<<<<< HEAD
-#: common/flatpak-dir.c:11480
-=======
 #: common/flatpak-dir.c:11552
->>>>>>> 1f35dda1
 #, c-format
 msgid "Error searching local repository: %s"
 msgstr "Помилка під час пошуку у локальному сховищі: %s"
 
-<<<<<<< HEAD
-#: common/flatpak-dir.c:11803
-=======
 #: common/flatpak-dir.c:11908
->>>>>>> 1f35dda1
 #, c-format
 msgid "Could not find installation %s"
 msgstr "Не вдалося знайти встановлення %s"
 
-<<<<<<< HEAD
-#: common/flatpak-dir.c:12287
-=======
 #: common/flatpak-dir.c:12392
->>>>>>> 1f35dda1
 #, c-format
 msgid "Invalid file format, no %s group"
 msgstr "Некоректний формат файла, немає групи %s"
 
-<<<<<<< HEAD
-#: common/flatpak-dir.c:12292 common/flatpak-utils.c:2851
-=======
 #: common/flatpak-dir.c:12397 common/flatpak-utils.c:2789
->>>>>>> 1f35dda1
 #, c-format
 msgid "Invalid version %s, only 1 supported"
 msgstr "Некоректна версія %s, передбачено підтримку лише версії 1"
 
-<<<<<<< HEAD
-#: common/flatpak-dir.c:12297 common/flatpak-dir.c:12302
-=======
 #: common/flatpak-dir.c:12402 common/flatpak-dir.c:12407
->>>>>>> 1f35dda1
 #, c-format
 msgid "Invalid file format, no %s specified"
 msgstr "Некоректний формат файла, не вказано %s"
 
 #. Check some minimal size so we don't get crap
-<<<<<<< HEAD
-#: common/flatpak-dir.c:12325
-msgid "Invalid file format, gpg key invalid"
-msgstr "Некоректний формат файла, ключ gpg є некоректним"
-
-#: common/flatpak-dir.c:12343 common/flatpak-utils.c:2904
-msgid "Collection ID requires GPG key to be provided"
-msgstr "Визначення ідентифікатора збірки потребує надання ключа GPG"
-
-#: common/flatpak-dir.c:12387
-=======
 #: common/flatpak-dir.c:12430
 msgid "Invalid file format, gpg key invalid"
 msgstr "Некоректний формат файла, ключ gpg є некоректним"
@@ -4558,54 +4272,33 @@
 msgstr "Визначення ідентифікатора збірки потребує надання ключа GPG"
 
 #: common/flatpak-dir.c:12492
->>>>>>> 1f35dda1
 #, c-format
 msgid "Runtime %s, branch %s is already installed"
 msgstr "Середовище виконання %s, гілка %s вже встановлено"
 
-<<<<<<< HEAD
-#: common/flatpak-dir.c:12388
-=======
 #: common/flatpak-dir.c:12493
->>>>>>> 1f35dda1
 #, c-format
 msgid "App %s, branch %s is already installed"
 msgstr "Програму %s, гілка %s вже встановлено"
 
-<<<<<<< HEAD
-#: common/flatpak-dir.c:12671
-=======
 #: common/flatpak-dir.c:12809
->>>>>>> 1f35dda1
 #, c-format
 msgid "Can't remove remote '%s' with installed ref %s (at least)"
 msgstr ""
 "Неможливо вилучити віддалене сховище «%s», оскільки (принаймні) встановлено "
 "сховище %s"
 
-<<<<<<< HEAD
-#: common/flatpak-dir.c:12771
-=======
 #: common/flatpak-dir.c:12909
->>>>>>> 1f35dda1
 #, c-format
 msgid "Invalid character '/' in remote name: %s"
 msgstr "Некоректний символ, «/», у назві віддаленого сховища: %s"
 
-<<<<<<< HEAD
-#: common/flatpak-dir.c:12777
-=======
 #: common/flatpak-dir.c:12915
->>>>>>> 1f35dda1
 #, c-format
 msgid "No configuration for remote %s specified"
 msgstr "Не вказано налаштувань для віддаленого сховища %s"
 
-<<<<<<< HEAD
-#: common/flatpak-dir.c:13041
-=======
 #: common/flatpak-dir.c:13179
->>>>>>> 1f35dda1
 msgid "No metadata branch for OCI"
 msgstr "Немає гілки метаданих для OCI"
 
@@ -4619,20 +4312,12 @@
 msgid "App %s not installed"
 msgstr "Програму %s не встановлено"
 
-<<<<<<< HEAD
-#: common/flatpak-installation.c:1517
-=======
 #: common/flatpak-installation.c:1528
->>>>>>> 1f35dda1
 #, c-format
 msgid "Remote '%s' already exists"
 msgstr "Запис віддаленого сховища «%s» вже існує"
 
-<<<<<<< HEAD
-#: common/flatpak-installation.c:2001
-=======
 #: common/flatpak-installation.c:2040
->>>>>>> 1f35dda1
 #, c-format
 msgid "As requested, %s was only pulled, but not installed"
 msgstr "Як і було наказано, лише отримали %s, без встановлення"
@@ -4687,43 +4372,20 @@
 msgid "No systemd user session available, cgroups not available"
 msgstr "Немає доступного сеансу користувача systemd, cgroups є недоступними"
 
-<<<<<<< HEAD
-#: common/flatpak-run.c:2059
-msgid "Unable to allocate instance id"
-msgstr "Не вдалося розмістити у пам'яті ідентифікатор екземпляра"
-
-#: common/flatpak-run.c:2179 common/flatpak-run.c:2189
-=======
 #: common/flatpak-run.c:2060
 msgid "Unable to allocate instance id"
 msgstr "Не вдалося розмістити у пам'яті ідентифікатор екземпляра"
 
 #: common/flatpak-run.c:2180 common/flatpak-run.c:2190
->>>>>>> 1f35dda1
 #, c-format
 msgid "Failed to open flatpak-info file: %s"
 msgstr "Не вдалося відкрити файл flatpak-info: %s"
 
-<<<<<<< HEAD
-#: common/flatpak-run.c:2209
-=======
 #: common/flatpak-run.c:2210
->>>>>>> 1f35dda1
 #, c-format
 msgid "Failed to open bwrapinfo.json file: %s"
 msgstr "Не вдалося відкрити файл bwrapinfo.json: %s"
 
-<<<<<<< HEAD
-#: common/flatpak-run.c:2520
-msgid "Initialize seccomp failed"
-msgstr "Не вдалося ініціалізувати seccomp"
-
-#: common/flatpak-run.c:2559
-msgid "Failed to add architecture to seccomp filter"
-msgstr "Не вдалося додати архітектуру до фільтра seccomp"
-
-#: common/flatpak-run.c:2568
-=======
 #: common/flatpak-run.c:2521
 msgid "Initialize seccomp failed"
 msgstr "Не вдалося ініціалізувати seccomp"
@@ -4733,95 +4395,54 @@
 msgstr "Не вдалося додати архітектуру до фільтра seccomp"
 
 #: common/flatpak-run.c:2569
->>>>>>> 1f35dda1
 msgid "Failed to add multiarch architecture to seccomp filter"
 msgstr "Не вдалося додати архітектуру multiarch до фільтра seccomp"
 
 #. unknown syscall
-<<<<<<< HEAD
-#: common/flatpak-run.c:2587 common/flatpak-run.c:2601
-=======
 #: common/flatpak-run.c:2588 common/flatpak-run.c:2602
->>>>>>> 1f35dda1
 #, c-format
 msgid "Failed to block syscall %d"
 msgstr "Не вдалося заблокувати системний виклик %d"
 
-<<<<<<< HEAD
-#: common/flatpak-run.c:2632
-msgid "Failed to export bpf"
-msgstr "Не вдалося експортувати bpf"
-
-#: common/flatpak-run.c:2687
-=======
 #: common/flatpak-run.c:2633
 msgid "Failed to export bpf"
 msgstr "Не вдалося експортувати bpf"
 
 #: common/flatpak-run.c:2688
->>>>>>> 1f35dda1
 #, c-format
 msgid "Invalid group: %d"
 msgstr "Некоректна група: %d"
 
-<<<<<<< HEAD
-#: common/flatpak-run.c:2861
-=======
 #: common/flatpak-run.c:2862
->>>>>>> 1f35dda1
 #, c-format
 msgid "Failed to open ‘%s’"
 msgstr "Не вдалося відкрити «%s»"
 
-<<<<<<< HEAD
-#: common/flatpak-run.c:3138
-=======
 #: common/flatpak-run.c:3140
->>>>>>> 1f35dda1
 #, c-format
 msgid "ldconfig failed, exit status %d"
 msgstr "Помилка ldconfig, стан виходу %d"
 
-<<<<<<< HEAD
-#: common/flatpak-run.c:3145
-msgid "Can't open generated ld.so.cache"
-msgstr "Не вдалося відкрити створений ld.so.cache"
-
-#: common/flatpak-run.c:3260
-=======
 #: common/flatpak-run.c:3147
 msgid "Can't open generated ld.so.cache"
 msgstr "Не вдалося відкрити створений ld.so.cache"
 
 #: common/flatpak-run.c:3262
->>>>>>> 1f35dda1
 #, c-format
 msgid "Wrong number of components in runtime %s"
 msgstr "Помилкова кількість компонентів у середовищі виконання %s"
 
-<<<<<<< HEAD
-#: common/flatpak-run.c:3374
-=======
 #: common/flatpak-run.c:3376
->>>>>>> 1f35dda1
 #, c-format
 msgid "Failed to migrate from %s: %s"
 msgstr "Не вдалося перенести з %s: %s"
 
-<<<<<<< HEAD
-#: common/flatpak-run.c:3389
-=======
 #: common/flatpak-run.c:3391
->>>>>>> 1f35dda1
 #, c-format
 msgid "Failed to migrate old app data directory %s to new name %s: %s"
 msgstr "Не вдалося перенести каталог даних старої програми %s до нового %s: %s"
 
-<<<<<<< HEAD
-#: common/flatpak-run.c:3398
-=======
 #: common/flatpak-run.c:3400
->>>>>>> 1f35dda1
 #, c-format
 msgid "Failed to create symlink while migrating %s: %s"
 msgstr "Не вдалося створити символічне посилання під час перенесення %s: %s"
@@ -4841,65 +4462,37 @@
 msgid "The application %s requires the runtime %s which is not installed"
 msgstr "Програма %s потребує середовища виконання %s, яке не встановлено"
 
-<<<<<<< HEAD
-#: common/flatpak-transaction.c:1710
-=======
 #: common/flatpak-transaction.c:1713
->>>>>>> 1f35dda1
 #, c-format
 msgid "Can't uninstall %s which is needed by %s"
 msgstr "Не вдалося вилучити %s, оскільки цей запис потрібен для %s"
 
-<<<<<<< HEAD
-#: common/flatpak-transaction.c:1774
-=======
 #: common/flatpak-transaction.c:1777
->>>>>>> 1f35dda1
 #, c-format
 msgid "Remote %s disabled, ignoring %s update"
 msgstr "Сховище %s вимкнено, ігноруємо оновлення %s"
 
-<<<<<<< HEAD
-#: common/flatpak-transaction.c:1786
-=======
 #: common/flatpak-transaction.c:1789
->>>>>>> 1f35dda1
 #, c-format
 msgid "%s is already installed"
 msgstr "%s вже встановлено"
 
-<<<<<<< HEAD
-#: common/flatpak-transaction.c:1789
-=======
 #: common/flatpak-transaction.c:1792
->>>>>>> 1f35dda1
 #, c-format
 msgid "%s is already installed from remote %s"
 msgstr "%s вже встановлено із віддаленого сховища %s"
 
-<<<<<<< HEAD
-#: common/flatpak-transaction.c:1944
-=======
 #: common/flatpak-transaction.c:1952
->>>>>>> 1f35dda1
 #, c-format
 msgid "Invalid .flatpakref: %s"
 msgstr "Некоректний .flatpakref: %s"
 
-<<<<<<< HEAD
-#: common/flatpak-transaction.c:2031
-=======
 #: common/flatpak-transaction.c:2039
->>>>>>> 1f35dda1
 #, c-format
 msgid "Error updating remote metadata for '%s': %s"
 msgstr "Помилка під час оновлення метаданих сховища для «%s»: %s"
 
-<<<<<<< HEAD
-#: common/flatpak-transaction.c:2316
-=======
 #: common/flatpak-transaction.c:2333
->>>>>>> 1f35dda1
 #, c-format
 msgid ""
 "Warning: Treating remote fetch error as non-fatal since %s is already "
@@ -4908,57 +4501,31 @@
 "Попередження: вважаємо помилку отримання даних віддаленого сховища "
 "некритичною, оскільки %s вже встановлено: %s"
 
-<<<<<<< HEAD
-#: common/flatpak-transaction.c:2326
-=======
 #: common/flatpak-transaction.c:2343
->>>>>>> 1f35dda1
 #, c-format
 msgid "Warning: Can't find %s metadata for dependencies: %s"
 msgstr "Попередження: не вдалося знайти метадані %s для залежностей: %s"
 
-<<<<<<< HEAD
-#: common/flatpak-transaction.c:2632 common/flatpak-transaction.c:2647
-#, c-format
-#| msgid "Can't load file %s: %s\n"
+#: common/flatpak-transaction.c:2649 common/flatpak-transaction.c:2664
+#, c-format
 msgid "Can't load dependent file %s: "
 msgstr "Не вдалося завантажити залежний файл %s: "
 
-#: common/flatpak-transaction.c:2641
-=======
-#: common/flatpak-transaction.c:2649 common/flatpak-transaction.c:2664
-#, c-format
-msgid "Can't load dependent file %s: "
-msgstr "Не вдалося завантажити залежний файл %s: "
-
 #: common/flatpak-transaction.c:2658
->>>>>>> 1f35dda1
 #, c-format
 msgid "Flatpakrepo URL %s not HTTP or HTTPS"
 msgstr "Адреса Flatpakrepo %s не є ні адресою HTTP, ні адресою HTTPS"
 
-<<<<<<< HEAD
-#: common/flatpak-transaction.c:2656
-=======
 #: common/flatpak-transaction.c:2673
->>>>>>> 1f35dda1
 #, c-format
 msgid "Invalid .flatpakrepo: %s"
 msgstr "Некоректний .flatpakrepo: %s"
 
-<<<<<<< HEAD
-#: common/flatpak-transaction.c:2897
-msgid "Transaction already executed"
-msgstr "Операцію вже виконано"
-
-#: common/flatpak-transaction.c:2912
-=======
 #: common/flatpak-transaction.c:3080
 msgid "Transaction already executed"
 msgstr "Операцію вже виконано"
 
 #: common/flatpak-transaction.c:3095
->>>>>>> 1f35dda1
 msgid ""
 "Refusing to operate on a user installation as root! This can lead to "
 "incorrect file ownership and permission errors."
@@ -4967,28 +4534,16 @@
 "Виконання таких дій може призвести до помилок у визначенні власника об'єктів "
 "та прав доступу."
 
-<<<<<<< HEAD
-#: common/flatpak-transaction.c:2999
-msgid "Aborted by user"
-msgstr "Перервано користувачем"
-
-#: common/flatpak-transaction.c:3025
-=======
 #: common/flatpak-transaction.c:3182
 msgid "Aborted by user"
 msgstr "Перервано користувачем"
 
 #: common/flatpak-transaction.c:3206
->>>>>>> 1f35dda1
 #, c-format
 msgid "Skipping %s due to previous error"
 msgstr "Пропускаємо %s через попередню помилку"
 
-<<<<<<< HEAD
-#: common/flatpak-transaction.c:3214
-=======
 #: common/flatpak-transaction.c:3257
->>>>>>> 1f35dda1
 msgid "Aborted due to failure"
 msgstr "Перервано через критичну помилку"
 
@@ -5049,19 +4604,11 @@
 msgid "Empty glob"
 msgstr "Порожній вираз-замінник"
 
-<<<<<<< HEAD
-#: common/flatpak-utils.c:1206
-msgid "Too many segments in glob"
-msgstr "Забагато аргументів у виразі-заміннику"
-
-#: common/flatpak-utils.c:1224
-=======
 #: common/flatpak-utils.c:1172
 msgid "Too many segments in glob"
 msgstr "Забагато аргументів у виразі-заміннику"
 
 #: common/flatpak-utils.c:1193
->>>>>>> 1f35dda1
 #, c-format
 msgid "Invalid glob character '%c'"
 msgstr "Некоректний символ у виразі-заміннику, «%c»"
