--- conflicted
+++ resolved
@@ -1,8 +1,4 @@
 de
-<<<<<<< HEAD
-pl
-uk
-=======
 hu
 pl
->>>>>>> e7f2b463
+uk